--- conflicted
+++ resolved
@@ -46,7 +46,6 @@
 // constants for naming pixel types (allowed values of the "PixelType" property)
 const char* g_PixelType_8bit = "8bit";
 const char* g_PixelType_16bit = "16bit";
-<<<<<<< HEAD
 //const char* g_PixelType_32bitRGB = "32bitRGB";
 //const char* g_PixelType_64bitRGB = "64bitRGB";
 //const char* g_PixelType_32bit = "32bit";  // floating point greyscale
@@ -55,24 +54,11 @@
 //const char* g_Sine_Wave = "Artificial Waves";
 //const char* g_Norm_Noise = "Noise";
 //const char* g_Color_Test = "Color Test Pattern";
-=======
-const char* g_PixelType_32bitRGB = "32bitRGB";
-const char* g_PixelType_32bit = "32bit";  // floating point greyscale
-
-// constants for naming camera modes
-//const char* g_Sine_Wave = "Artificial Waves";
-const char* g_Norm_Noise = "Noise";
-const char* g_Color_Test = "Color Test Pattern";
->>>>>>> 592585d4
 const char* g_MH_Test = "MH Test Pattern";
 const char* g_MH_Histo = "MH Histogram";
 
 //enum { MODE_ARTIFICIAL_WAVES, MODE_NOISE, MODE_COLOR_TEST, MODE_MH_TEST };
-<<<<<<< HEAD
 enum { MODE_MH_TEST, MODE_MH_HISTO};
-=======
-enum { MODE_NOISE, MODE_COLOR_TEST, MODE_MH_TEST };
->>>>>>> 592585d4
 
 ///////////////////////////////////////////////////////////////////////////////
 // Exported MMDevice API
@@ -174,11 +160,7 @@
     supportsMultiROI_(false),
     multiROIFillValue_(0),
     nComponents_(1),
-<<<<<<< HEAD
     mode_(MODE_MH_TEST),
-=======
-    mode_(MODE_NOISE),
->>>>>>> 592585d4
     imgManpl_(0),
     pcf_(1.0),
     photonFlux_(50.0),
@@ -290,11 +272,6 @@
     vector<string> pixelTypeValues;
     pixelTypeValues.push_back(g_PixelType_8bit);
     pixelTypeValues.push_back(g_PixelType_16bit);
-<<<<<<< HEAD
-=======
-    pixelTypeValues.push_back(g_PixelType_32bitRGB);
-    pixelTypeValues.push_back(::g_PixelType_32bit);
->>>>>>> 592585d4
 
     nRet = SetAllowedValues(MM::g_Keyword_PixelType, pixelTypeValues);
     if (nRet != DEVICE_OK)
@@ -436,13 +413,7 @@
     // Camera mode: 
     pAct = new CPropertyAction(this, &CDemoCamera::OnMode);
     propName = "Mode";
-<<<<<<< HEAD
     CreateStringProperty(propName.c_str(), g_MH_Test, false, pAct);
-=======
-    CreateStringProperty(propName.c_str(), g_Norm_Noise, false, pAct);
-    AddAllowedValue(propName.c_str(), g_Norm_Noise);
-    AddAllowedValue(propName.c_str(), g_Color_Test);
->>>>>>> 592585d4
     AddAllowedValue(propName.c_str(), g_MH_Test);
     AddAllowedValue(propName.c_str(), g_MH_Histo);
 
@@ -1330,7 +1301,6 @@
             bitDepth_ = 16;
             ret = DEVICE_OK;
         }
-<<<<<<< HEAD
         //else if (pixelType.compare(g_PixelType_32bit) == 0)
         //{
         //    nComponents_ = 1;
@@ -1338,22 +1308,6 @@
         //    bitDepth_ = 32;
         //    ret = DEVICE_OK;
         //}
-=======
-        else if (pixelType.compare(g_PixelType_32bitRGB) == 0)
-        {
-            nComponents_ = 4;
-            img_.Resize(img_.Width(), img_.Height(), 4);
-            bitDepth_ = 8;
-            ret = DEVICE_OK;
-        }
-        else if (pixelType.compare(g_PixelType_32bit) == 0)
-        {
-            nComponents_ = 1;
-            img_.Resize(img_.Width(), img_.Height(), 4);
-            bitDepth_ = 32;
-            ret = DEVICE_OK;
-        }
->>>>>>> 592585d4
         else
         {
             // on error switch to default pixel type
@@ -1376,7 +1330,6 @@
         {
             pProp->Set(g_PixelType_16bit);
         }
-<<<<<<< HEAD
         //else if (bytesPerPixel == 4)
         //{
         //    if (nComponents_ == 1)
@@ -1384,19 +1337,6 @@
         //        pProp->Set(::g_PixelType_32bit);
         //    }
         //} 
-=======
-        else if (bytesPerPixel == 4)
-        {
-            if (nComponents_ == 4)
-            {
-                pProp->Set(g_PixelType_32bitRGB);
-            }
-            else if (nComponents_ == 1)
-            {
-                pProp->Set(::g_PixelType_32bit);
-            }
-        }
->>>>>>> 592585d4
         else
         {
             pProp->Set(g_PixelType_8bit);
@@ -1490,17 +1430,6 @@
         {
             bytesPerPixel = 2;
         }
-<<<<<<< HEAD
-=======
-        else if (pixelType.compare(g_PixelType_32bitRGB) == 0)
-        {
-            bytesPerPixel = 4;
-        }
-        else if (pixelType.compare(g_PixelType_32bit) == 0)
-        {
-            bytesPerPixel = 4;
-        }
->>>>>>> 592585d4
         img_.Resize(img_.Width(), img_.Height(), bytesPerPixel);
 
     } break;
@@ -1804,15 +1733,6 @@
     {
         switch (mode_)
         {
-<<<<<<< HEAD
-=======
-        case MODE_NOISE:
-            val = g_Norm_Noise;
-            break;
-        case MODE_COLOR_TEST:
-            val = g_Color_Test;
-            break;
->>>>>>> 592585d4
         case MODE_MH_TEST:
             val = g_MH_Test;
             break;
@@ -1820,11 +1740,7 @@
             val = g_MH_Histo;
             break;
         default:
-<<<<<<< HEAD
             val = g_MH_Test;
-=======
-            val = g_Norm_Noise;
->>>>>>> 592585d4
             break;
         }
         pProp->Set(val.c_str());
@@ -1832,16 +1748,7 @@
     else if (eAct == MM::AfterSet)
     {
         pProp->Get(val);
-<<<<<<< HEAD
         if (val == g_MH_Test)
-=======
-        if (val == g_Norm_Noise)
-        {
-            mode_ = MODE_NOISE;
-        }
-        else 
-            if (val == g_Color_Test)
->>>>>>> 592585d4
         {
             mode_ = MODE_MH_TEST;
         }
@@ -1851,11 +1758,7 @@
         }
         else
         {
-<<<<<<< HEAD
             mode_ = MODE_MH_TEST;
-=======
-            mode_ = MODE_NOISE;
->>>>>>> 592585d4
         }
     }
     return DEVICE_OK;
@@ -2002,17 +1905,6 @@
     {
         byteDepth = 2;
     }
-<<<<<<< HEAD
-=======
-    else if (pixelType.compare(g_PixelType_32bitRGB) == 0)
-    {
-        byteDepth = 4;
-    }
-    else if (pixelType.compare(g_PixelType_32bit) == 0)
-    {
-        byteDepth = 4;
-    }
->>>>>>> 592585d4
 
     img_.Resize(cameraCCDXSize_ / binSize_, cameraCCDYSize_ / binSize_, byteDepth);
     return DEVICE_OK;
@@ -2078,7 +1970,6 @@
         if (GenerateMHHisto(img))
             return;
     }
-<<<<<<< HEAD
 
     //std::string pixelType;
     char buf[MM::MaxStrLength];
@@ -2192,43 +2083,12 @@
                 //Don't let it get too high or too low
                 if (counts_.at(i) > 0.75*height) {
                     multiplier = 1.025 - (0.07 * (double)rand() / (double)RAND_MAX);
-=======
-    //Added just in case?
-    return;
-}
-
-bool CDemoCamera::GenerateMHTestPattern(ImgBuffer& img) {
-    //ASSUMING 16-BIT
-    unsigned width = img.Width(), height = img.Height();
-    const unsigned char maxVal = 65535;
-    unsigned short* rawShorts = reinterpret_cast<unsigned short*>(img.GetPixelsRW());
-    long checker_size = 64;
-    for (unsigned y = 0; y < height; ++y)
-    {
-        for (unsigned x = 0; x < width; ++x)
-        {
-            if (y == 0)
-            {
-                if (int(x/ checker_size)%2==0) {
-                    rawShorts[x] = 0;
->>>>>>> 592585d4
                 }
                 if (counts_.at(i) < 0.25*height) {
                     multiplier = 1.035 - (0.05 * (double)rand() / (double)RAND_MAX);
                 }
-<<<<<<< HEAD
                 int newval = (int)(multiplier * counts_.at(i));
                 counts_.at(i) = newval;
-=======
-            }
-            else {
-                if (y% checker_size == 0) {//flip every
-                    rawShorts[x + y * width] = maxVal-rawShorts[x];
-                }
-                else {
-                    rawShorts[x + y * width] = rawShorts[x];
-                }
->>>>>>> 592585d4
             }
         }
     }
